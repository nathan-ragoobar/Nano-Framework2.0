--- conflicted
+++ resolved
@@ -198,11 +198,7 @@
       optimizer.ZeroGrad();
       model.gpt2_->BackwardGPU(idx);
     }
-<<<<<<< HEAD
-    optimizer.Step(step + 1, 1e-3);
-=======
     optimizer.Step(step + 1,1e-3);
->>>>>>> 51d1c19b
     clock_gettime(CLOCK_MONOTONIC, &end);
     double time_elapsed_s =
         (end.tv_sec - start.tv_sec) + (end.tv_nsec - start.tv_nsec) / 1e9;
